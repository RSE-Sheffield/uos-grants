{
	"'s', 'm', 'h', 'd', 'w' or '-1' for no expiration.": "'s', 'm', 'h', 'd', 'w' lub '-1' dla bez wygaśnięcia.",
	"(Beta)": "(Beta)",
	"(e.g. `sh webui.sh --api`)": "(np. `sh webui.sh --api`)",
	"(latest)": "(najnowszy)",
	"{{modelName}} is thinking...": "{{modelName}} myśli...",
	"{{user}}'s Chats": "{{user}} - czaty",
	"{{webUIName}} Backend Required": "Backend {{webUIName}} wymagane",
	"A task model is used when performing tasks such as generating titles for chats and web search queries": "",
	"a user": "użytkownik",
	"About": "O nas",
	"Account": "Konto",
	"Accurate information": "Dokładna informacja",
	"Add": "",
	"Add a model": "Dodaj model",
	"Add a model tag name": "Dodaj nazwę tagu modelu",
	"Add a short description about what this modelfile does": "Dodaj krótki opis tego, co robi ten plik modelu",
	"Add a short title for this prompt": "Dodaj krótki tytuł tego polecenia",
	"Add a tag": "Dodaj tag",
	"Add custom prompt": "Dodaj własne polecenie",
	"Add Docs": "Dodaj dokumenty",
	"Add Files": "Dodaj pliki",
	"Add Memory": "",
	"Add message": "Dodaj wiadomość",
	"Add Model": "Dodaj model",
	"Add Tags": "Dodaj tagi",
	"Add User": "Dodaj użytkownika",
	"Adjusting these settings will apply changes universally to all users.": "Dostosowanie tych ustawień spowoduje zastosowanie zmian uniwersalnie do wszystkich użytkowników.",
	"admin": "admin",
	"Admin Panel": "Panel administracyjny",
	"Admin Settings": "Ustawienia administratora",
	"Advanced Parameters": "Zaawansowane parametry",
	"all": "wszyscy",
	"All Documents": "Wszystkie dokumenty",
	"All Users": "Wszyscy użytkownicy",
	"Allow": "Pozwól",
	"Allow Chat Deletion": "Pozwól na usuwanie czatu",
	"alphanumeric characters and hyphens": "znaki alfanumeryczne i myślniki",
	"Already have an account?": "Masz już konto?",
	"an assistant": "asystent",
	"and": "i",
	"and create a new shared link.": "i utwórz nowy udostępniony link",
	"API Base URL": "Podstawowy adres URL interfejsu API",
	"API Key": "Klucz API",
	"API Key created.": "Klucz API utworzony.",
	"API keys": "Klucze API",
	"API RPM": "Pakiet API RPM",
	"April": "Kwiecień",
	"Archive": "Archiwum",
	"Archived Chats": "Zarchiwizowane czaty",
	"are allowed - Activate this command by typing": "są dozwolone - Aktywuj to polecenie, wpisując",
	"Are you sure?": "Jesteś pewien?",
	"Attach file": "Dołącz plik",
	"Attention to detail": "Dbałość o szczegóły",
	"Audio": "Dźwięk",
	"August": "Sierpień",
	"Auto-playback response": "Odtwarzanie automatyczne odpowiedzi",
	"Auto-send input after 3 sec.": "Wysyłanie automatyczne po 3 sek.",
	"AUTOMATIC1111 Base URL": "Podstawowy adres URL AUTOMATIC1111",
	"AUTOMATIC1111 Base URL is required.": "Podstawowy adres URL AUTOMATIC1111 jest wymagany.",
	"available!": "dostępny!",
	"Back": "Wstecz",
	"Bad Response": "Zła odpowiedź",
	"before": "przed",
	"Being lazy": "Jest leniwy",
	"Builder Mode": "Tryb budowniczego",
	"Bypass SSL verification for Websites": "Pomiń weryfikację SSL dla stron webowych",
	"Cancel": "Anuluj",
	"Categories": "Kategorie",
	"Change Password": "Zmień hasło",
	"Chat": "Czat",
	"Chat Bubble UI": "",
<<<<<<< HEAD
=======
	"Chat direction": "",
>>>>>>> 009e85d5
	"Chat History": "Historia czatu",
	"Chat History is off for this browser.": "Historia czatu jest wyłączona dla tej przeglądarki.",
	"Chats": "Czaty",
	"Check Again": "Sprawdź ponownie",
	"Check for updates": "Sprawdź aktualizacje",
	"Checking for updates...": "Sprawdzanie aktualizacji...",
	"Choose a model before saving...": "Wybierz model przed zapisaniem...",
	"Chunk Overlap": "Zachodzenie bloku",
	"Chunk Params": "Parametry bloku",
	"Chunk Size": "Rozmiar bloku",
	"Citation": "Cytat",
	"Click here for help.": "Kliknij tutaj, aby uzyskać pomoc.",
	"Click here to": "Kliknij tutaj, żeby",
	"Click here to check other modelfiles.": "Kliknij tutaj, aby sprawdzić inne pliki modelowe.",
	"Click here to select": "Kliknij tutaj, aby wybrać",
	"Click here to select a csv file.": "Kliknij tutaj, żeby wybrać plik CSV",
	"Click here to select documents.": "Kliknij tutaj, aby wybrać dokumenty.",
	"click here.": "kliknij tutaj.",
	"Click on the user role button to change a user's role.": "Kliknij przycisk roli użytkownika, aby zmienić rolę użytkownika.",
	"Close": "Zamknij",
	"Collection": "Kolekcja",
	"ComfyUI": "ComfyUI",
	"ComfyUI Base URL": "Bazowy URL ComfyUI",
	"ComfyUI Base URL is required.": "Bazowy URL ComfyUI jest wymagany.",
	"Command": "Polecenie",
	"Confirm Password": "Potwierdź hasło",
	"Connections": "Połączenia",
	"Content": "Zawartość",
	"Context Length": "Długość kontekstu",
	"Continue Response": "Kontynuuj odpowiedź",
	"Conversation Mode": "Tryb rozmowy",
	"Copied shared chat URL to clipboard!": "Skopiowano URL czatu do schowka!",
	"Copy": "Kopiuj",
	"Copy last code block": "Skopiuj ostatni blok kodu",
	"Copy last response": "Skopiuj ostatnią odpowiedź",
	"Copy Link": "Kopiuj link",
	"Copying to clipboard was successful!": "Kopiowanie do schowka zakończone powodzeniem!",
	"Create a concise, 3-5 word phrase as a header for the following query, strictly adhering to the 3-5 word limit and avoiding the use of the word 'title':": "Utwórz zwięzłą frazę składającą się z 3-5 słów jako nagłówek dla następującego zapytania, ściśle przestrzegając limitu od 3 do 5 słów i unikając użycia słowa 'tytuł':",
	"Create a modelfile": "Utwórz plik modelu",
	"Create Account": "Utwórz konto",
	"Create new key": "Utwórz nowy klucz",
	"Create new secret key": "Utwórz nowy klucz bezpieczeństwa",
	"Created at": "Utworzono o",
	"Created At": "Utworzono o",
	"Current Model": "Bieżący model",
	"Current Password": "Bieżące hasło",
	"Custom": "Niestandardowy",
	"Customize Ollama models for a specific purpose": "Dostosuj modele Ollama do określonego celu",
	"Dark": "Ciemny",
	"Dashboard": "Dashboard",
	"Database": "Baza danych",
	"December": "Grudzień",
	"Default": "Domyślny",
	"Default (Automatic1111)": "Domyślny (Automatic1111)",
	"Default (SentenceTransformers)": "Domyślny (SentenceTransformers)",
	"Default (Web API)": "Domyślny (Web API)",
	"Default model updated": "Domyślny model zaktualizowany",
	"Default Prompt Suggestions": "Domyślne sugestie promptów",
	"Default User Role": "Domyślna rola użytkownika",
	"delete": "usuń",
	"Delete": "Usuń",
	"Delete a model": "Usuń model",
	"Delete chat": "Usuń czat",
	"Delete Chat": "Usuń czat",
	"Delete Chats": "Usuń czaty",
	"delete this link": "usuń ten link",
	"Delete User": "Usuń użytkownika",
	"Deleted {{deleteModelTag}}": "Usunięto {{deleteModelTag}}",
	"Deleted {{tagName}}": "Usunięto {{tagName}}",
	"Description": "Opis",
	"Didn't fully follow instructions": "Nie postępował zgodnie z instrukcjami",
	"Disabled": "Wyłączone",
	"Discover a modelfile": "Odkryj plik modelu",
	"Discover a prompt": "Odkryj prompt",
	"Discover, download, and explore custom prompts": "Odkryj, pobierz i eksploruj niestandardowe prompty",
	"Discover, download, and explore model presets": "Odkryj, pobierz i eksploruj ustawienia modeli",
	"Display the username instead of You in the Chat": "Wyświetl nazwę użytkownika zamiast Ty w czacie",
	"Document": "Dokument",
	"Document Settings": "Ustawienia dokumentu",
	"Documents": "Dokumenty",
	"does not make any external connections, and your data stays securely on your locally hosted server.": "nie nawiązuje żadnych zewnętrznych połączeń, a Twoje dane pozostają bezpiecznie na Twoim lokalnie hostowanym serwerze.",
	"Don't Allow": "Nie zezwalaj",
	"Don't have an account?": "Nie masz konta?",
	"Don't like the style": "Nie podobał mi się styl",
	"Download": "Pobieranie",
	"Download canceled": "Pobieranie przerwane",
	"Download Database": "Pobierz bazę danych",
	"Drop any files here to add to the conversation": "Upuść pliki tutaj, aby dodać do rozmowy",
	"e.g. '30s','10m'. Valid time units are 's', 'm', 'h'.": "np. '30s', '10m'. Poprawne jednostki czasu to 's', 'm', 'h'.",
	"Edit": "Edytuj",
	"Edit Doc": "Edytuj dokument",
	"Edit User": "Edytuj użytkownika",
	"Email": "Email",
	"Embedding Model": "Model osadzania",
	"Embedding Model Engine": "Silnik modelu osadzania",
	"Embedding model set to \"{{embedding_model}}\"": "Model osadzania ustawiono na \"{{embedding_model}}\"",
	"Enable Chat History": "Włącz historię czatu",
	"Enable New Sign Ups": "Włącz nowe rejestracje",
	"Enabled": "Włączone",
	"Ensure your CSV file includes 4 columns in this order: Name, Email, Password, Role.": "Upewnij się, że twój plik CSV zawiera 4 kolumny w następującym porządku: Nazwa, Email, Hasło, Rola.",
	"Enter {{role}} message here": "Wprowadź wiadomość {{role}} tutaj",
	"Enter a detail about yourself for your LLMs to recall": "",
	"Enter Chunk Overlap": "Wprowadź zakchodzenie bloku",
	"Enter Chunk Size": "Wprowadź rozmiar bloku",
	"Enter Image Size (e.g. 512x512)": "Wprowadź rozmiar obrazu (np. 512x512)",
	"Enter language codes": "Wprowadź kody języków",
	"Enter LiteLLM API Base URL (litellm_params.api_base)": "Wprowadź bazowy adres URL LiteLLM API (litellm_params.api_base)",
	"Enter LiteLLM API Key (litellm_params.api_key)": "Wprowadź klucz API LiteLLM (litellm_params.api_key)",
	"Enter LiteLLM API RPM (litellm_params.rpm)": "Wprowadź API LiteLLM RPM(litellm_params.rpm)",
	"Enter LiteLLM Model (litellm_params.model)": "Wprowadź model LiteLLM (litellm_params.model)",
	"Enter Max Tokens (litellm_params.max_tokens)": "Wprowadź maksymalną liczbę tokenów (litellm_params.max_tokens)",
	"Enter model tag (e.g. {{modelTag}})": "Wprowadź tag modelu (np. {{modelTag}})",
	"Enter Number of Steps (e.g. 50)": "Wprowadź liczbę kroków (np. 50)",
	"Enter Score": "Wprowadź wynik",
	"Enter stop sequence": "Wprowadź sekwencję zatrzymania",
	"Enter Top K": "Wprowadź Top K",
	"Enter URL (e.g. http://127.0.0.1:7860/)": "Wprowadź adres URL (np. http://127.0.0.1:7860/)",
	"Enter URL (e.g. http://localhost:11434)": "Wprowadź adres URL (np. http://localhost:11434/)",
	"Enter Your Email": "Wprowadź swój adres email",
	"Enter Your Full Name": "Wprowadź swoje imię i nazwisko",
	"Enter Your Password": "Wprowadź swoje hasło",
	"Enter Your Role": "Wprowadź swoją rolę",
	"Experimental": "Eksperymentalne",
	"Export All Chats (All Users)": "Eksportuj wszystkie czaty (wszyscy użytkownicy)",
	"Export Chats": "Eksportuj czaty",
	"Export Documents Mapping": "Eksportuj mapowanie dokumentów",
	"Export Modelfiles": "Eksportuj pliki modeli",
	"Export Prompts": "Eksportuj prompty",
	"Failed to create API Key.": "Nie udało się utworzyć klucza API.",
	"Failed to read clipboard contents": "Nie udało się odczytać zawartości schowka",
	"February": "Luty",
	"Feel free to add specific details": "Podaj inne szczegóły",
	"File Mode": "Tryb pliku",
	"File not found.": "Plik nie został znaleziony.",
	"Fingerprint spoofing detected: Unable to use initials as avatar. Defaulting to default profile image.": "Wykryto podszywanie się pod odcisk palca: Nie można używać inicjałów jako awatara. Przechodzenie do domyślnego obrazu profilowego.",
	"Fluidly stream large external response chunks": "Płynnie przesyłaj strumieniowo duże fragmenty odpowiedzi zewnętrznych",
	"Focus chat input": "Skoncentruj na czacie",
	"Followed instructions perfectly": "Postępował z idealnie według instrukcji",
	"Format your variables using square brackets like this:": "Formatuj swoje zmienne, używając nawiasów kwadratowych, np.",
	"From (Base Model)": "Z (Model Podstawowy)",
	"Full Screen Mode": "Tryb pełnoekranowy",
	"General": "Ogólne",
	"General Settings": "Ogólne ustawienia",
	"Generating search query": "",
	"Generation Info": "Informacja o generacji",
	"Good Response": "Dobra odpowiedź",
	"h:mm a": "",
	"has no conversations.": "nie ma rozmów.",
	"Hello, {{name}}": "Witaj, {{name}}",
	"Help": "Pomoc",
	"Hide": "Ukryj",
	"Hide Additional Params": "Ukryj dodatkowe parametry",
	"How can I help you today?": "Jak mogę Ci dzisiaj pomóc?",
	"Hybrid Search": "Szukanie hybrydowe",
	"Image Generation (Experimental)": "Generowanie obrazu (eksperymentalne)",
	"Image Generation Engine": "Silnik generowania obrazu",
	"Image Settings": "Ustawienia obrazu",
	"Images": "Obrazy",
	"Import Chats": "Importuj czaty",
	"Import Documents Mapping": "Importuj mapowanie dokumentów",
	"Import Modelfiles": "Importuj pliki modeli",
	"Import Prompts": "Importuj prompty",
	"Include `--api` flag when running stable-diffusion-webui": "Dołącz flagę `--api` podczas uruchamiania stable-diffusion-webui",
	"Input commands": "Wprowadź komendy",
	"Interface": "Interfejs",
	"Invalid Tag": "Nieprawidłowy tag",
	"January": "Styczeń",
	"join our Discord for help.": "Dołącz do naszego Discorda po pomoc.",
	"JSON": "JSON",
	"July": "Lipiec",
	"June": "Czerwiec",
	"JWT Expiration": "Wygaśnięcie JWT",
	"JWT Token": "Token JWT",
	"Keep Alive": "Zachowaj łączność",
	"Keyboard shortcuts": "Skróty klawiszowe",
	"Language": "Język",
	"Last Active": "Ostatnio aktywny",
	"Light": "Jasny",
	"Listening...": "Nasłuchiwanie...",
	"LLMs can make mistakes. Verify important information.": "LLMy mogą popełniać błędy. Zweryfikuj ważne informacje.",
	"LTR": "",
	"Made by OpenWebUI Community": "Stworzone przez społeczność OpenWebUI",
	"Make sure to enclose them with": "Upewnij się, że są one zamknięte w",
	"Manage LiteLLM Models": "Zarządzaj modelami LiteLLM",
	"Manage Models": "Zarządzaj modelami",
	"Manage Ollama Models": "Zarządzaj modelami Ollama",
	"March": "Marzec",
	"Max Tokens": "Maksymalna liczba tokenów",
	"Maximum of 3 models can be downloaded simultaneously. Please try again later.": "Maksymalnie 3 modele można pobierać jednocześnie. Spróbuj ponownie później.",
	"May": "Maj",
	"Memories accessible by LLMs will be shown here.": "",
	"Memory": "",
	"Messages you send after creating your link won't be shared. Users with the URL will be able to view the shared chat.": "",
	"Minimum Score": "Minimalny wynik",
	"Mirostat": "Mirostat",
	"Mirostat Eta": "Mirostat Eta",
	"Mirostat Tau": "Mirostat Tau",
	"MMMM DD, YYYY": "MMMM DD, YYYY",
	"MMMM DD, YYYY HH:mm": "MMMM DD, YYYY HH:mm",
	"Model '{{modelName}}' has been successfully downloaded.": "Model '{{modelName}}' został pomyślnie pobrany.",
	"Model '{{modelTag}}' is already in queue for downloading.": "Model '{{modelTag}}' jest już w kolejce do pobrania.",
	"Model {{modelId}} not found": "Model {{modelId}} nie został znaleziony",
	"Model {{modelName}} already exists.": "Model {{modelName}} już istnieje.",
	"Model filesystem path detected. Model shortname is required for update, cannot continue.": "Wykryto ścieżkę systemu plików modelu. Wymagana jest krótka nazwa modelu do aktualizacji, nie można kontynuować.",
	"Model Name": "Nazwa modelu",
	"Model not selected": "Model nie został wybrany",
	"Model Tag Name": "Nazwa tagu modelu",
	"Model Whitelisting": "Whitelisting modelu",
	"Model(s) Whitelisted": "Model(e) dodane do listy białej",
	"Modelfile": "Plik modelu",
	"Modelfile Advanced Settings": "Zaawansowane ustawienia pliku modelu",
	"Modelfile Content": "Zawartość pliku modelu",
	"Modelfiles": "Pliki modeli",
	"Models": "Modele",
	"More": "Więcej",
	"Name": "Nazwa",
	"Name Tag": "Etykieta nazwy",
	"Name your modelfile": "Nadaj nazwę swojemu plikowi modelu",
	"New Chat": "Nowy czat",
	"New Password": "Nowe hasło",
	"No results found": "Nie znaleziono rezultatów",
	"No search query generated": "",
	"No search results found": "",
	"No source available": "Źródło nie dostępne",
	"Not factually correct": "Nie zgodne z faktami",
	"Not sure what to add?": "Nie wiesz, co dodać?",
	"Not sure what to write? Switch to": "Nie wiesz, co napisać? Przełącz się na",
	"Note: If you set a minimum score, the search will only return documents with a score greater than or equal to the minimum score.": "Uwaga: Jeśli ustawisz minimalny wynik, szukanie zwróci jedynie dokumenty z wynikiem większym lub równym minimalnemu.",
	"Notifications": "Powiadomienia",
	"November": "Listopad",
	"October": "Październik",
	"Off": "Wyłączony",
	"Okay, Let's Go!": "Okej, zaczynamy!",
	"OLED Dark": "Ciemny OLED",
	"Ollama": "Ollama",
	"Ollama Base URL": "Adres bazowy URL Ollama",
	"Ollama Version": "Wersja Ollama",
	"On": "Włączony",
	"Only": "Tylko",
	"Only alphanumeric characters and hyphens are allowed in the command string.": "W poleceniu dozwolone są tylko znaki alfanumeryczne i myślniki.",
	"Oops! Hold tight! Your files are still in the processing oven. We're cooking them up to perfection. Please be patient and we'll let you know once they're ready.": "Ups! Trzymaj się! Twoje pliki są wciąż w procesie obróbki. Gotujemy je do perfekcji. Prosimy o cierpliwość, poinformujemy Cię, gdy będą gotowe.",
	"Oops! Looks like the URL is invalid. Please double-check and try again.": "Ups! Wygląda na to, że URL jest nieprawidłowy. Sprawdź jeszcze raz i spróbuj ponownie.",
	"Oops! You're using an unsupported method (frontend only). Please serve the WebUI from the backend.": "Ups! Używasz nieobsługiwanej metody (tylko interfejs front-end). Proszę obsłużyć interfejs WebUI z poziomu backendu.",
	"Open": "Otwórz",
	"Open AI": "Open AI",
	"Open AI (Dall-E)": "Open AI (Dall-E)",
	"Open new chat": "Otwórz nowy czat",
	"OpenAI": "OpenAI",
	"OpenAI API": "OpenAI API",
	"OpenAI API Config": "Konfiguracja OpenAI API",
	"OpenAI API Key is required.": "Klucz API OpenAI jest wymagany.",
	"OpenAI URL/Key required.": "URL/Klucz OpenAI jest wymagany.",
	"or": "lub",
	"Other": "Inne",
	"Overview": "Przegląd",
	"Parameters": "Parametry",
	"Password": "Hasło",
	"PDF document (.pdf)": "Dokument PDF (.pdf)",
	"PDF Extract Images (OCR)": "PDF Wyodrębnij obrazy (OCR)",
	"pending": "oczekujące",
	"Permission denied when accessing microphone: {{error}}": "Odmowa dostępu do mikrofonu: {{error}}",
	"Personalization": "",
	"Plain text (.txt)": "Zwykły tekst (.txt)",
	"Playground": "Plac zabaw",
	"Positive attitude": "Pozytywne podejście",
	"Previous 30 days": "Poprzednie 30 dni",
	"Previous 7 days": "Poprzednie 7 dni",
	"Profile Image": "Obrazek profilowy",
	"Prompt": "Promopt",
	"Prompt (e.g. Tell me a fun fact about the Roman Empire)": "Prompt (np. powiedz mi zabawny fakt o Imperium Rzymskim",
	"Prompt Content": "Zawartość prompta",
	"Prompt suggestions": "Sugestie prompta",
	"Prompts": "Prompty",
	"Pull \"{{searchValue}}\" from Ollama.com": "Pobierz \"{{searchValue}}\" z Ollama.com",
	"Pull a model from Ollama.com": "Pobierz model z Ollama.com",
	"Pull Progress": "Postęp pobierania",
	"Query Params": "Parametry zapytania",
	"RAG Template": "Szablon RAG",
	"Raw Format": "Format bez obróbki",
	"Read Aloud": "Czytaj na głos",
	"Record voice": "Nagraj głos",
	"Redirecting you to OpenWebUI Community": "Przekierowujemy Cię do społeczności OpenWebUI",
	"Refused when it shouldn't have": "Odmówił, kiedy nie powinien",
	"Regenerate": "Generuj ponownie",
	"Release Notes": "Notatki wydania",
	"Remove": "Usuń",
	"Remove Model": "Usuń model",
	"Rename": "ZMień nazwę",
	"Repeat Last N": "Powtórz ostatnie N",
	"Repeat Penalty": "Kara za powtórzenie",
	"Request Mode": "Tryb żądania",
	"Reranking Model": "Zmiana rankingu modelu",
	"Reranking model disabled": "Zmiana rankingu modelu zablokowana",
	"Reranking model set to \"{{reranking_model}}\"": "Zmiana rankingu modelu ustawiona na \"{{reranking_model}}\"",
	"Reset Vector Storage": "Resetuj przechowywanie wektorów",
	"Response AutoCopy to Clipboard": "Automatyczne kopiowanie odpowiedzi do schowka",
	"Role": "Rola",
	"Rosé Pine": "Rosé Pine",
	"Rosé Pine Dawn": "Rosé Pine Dawn",
	"RTL": "",
	"Save": "Zapisz",
	"Save & Create": "Zapisz i utwórz",
	"Save & Update": "Zapisz i zaktualizuj",
	"Saving chat logs directly to your browser's storage is no longer supported. Please take a moment to download and delete your chat logs by clicking the button below. Don't worry, you can easily re-import your chat logs to the backend through": "Bezpośrednie zapisywanie dzienników czatu w pamięci przeglądarki nie jest już obsługiwane. Prosimy o pobranie i usunięcie dzienników czatu, klikając poniższy przycisk. Nie martw się, możesz łatwo ponownie zaimportować dzienniki czatu do backendu za pomocą",
	"Scan": "Skanuj",
	"Scan complete!": "Skanowanie zakończone!",
	"Scan for documents from {{path}}": "Skanuj dokumenty z {{path}}",
	"Search": "Szukaj",
	"Search a model": "Szukaj modelu",
	"Search Documents": "Szukaj dokumentów",
	"Search Prompts": "Szukaj promptów",
	"Search Results": "",
	"Searching the web for '{{searchQuery}}'": "",
	"See readme.md for instructions": "Zajrzyj do readme.md po instrukcje",
	"See what's new": "Zobacz co nowego",
	"Seed": "Seed",
	"Select a mode": "Wybierz tryb",
	"Select a model": "Wybierz model",
	"Select an Ollama instance": "Wybierz instancję Ollama",
	"Select model": "Wybierz model",
	"Send": "",
	"Send a Message": "Wyślij Wiadomość",
	"Send message": "Wyślij wiadomość",
	"September": "Wrzesień",
	"Server connection verified": "Połączenie z serwerem zweryfikowane",
	"Set as default": "Ustaw jako domyślne",
	"Set Default Model": "Ustaw domyślny model",
	"Set embedding model (e.g. {{model}})": "Ustaw model osadzania (e.g. {{model}})",
	"Set Image Size": "Ustaw rozmiar obrazu",
	"Set Model": "Ustaw model",
	"Set reranking model (e.g. {{model}})": "Ustaw zmianę rankingu modelu (e.g. {{model}})",
	"Set Steps": "Ustaw kroki",
	"Set Task Model": "",
	"Set Voice": "Ustaw głos",
	"Settings": "Ustawienia",
	"Settings saved successfully!": "Ustawienia zapisane pomyślnie!",
	"Share": "Udostępnij",
	"Share Chat": "Udostępnij czat",
	"Share to OpenWebUI Community": "Dziel się z społecznością OpenWebUI",
	"short-summary": "Krótkie podsumowanie",
	"Show": "Pokaż",
	"Show Additional Params": "Pokaż dodatkowe parametry",
	"Show shortcuts": "Pokaż skróty",
	"Showcased creativity": "Pokaz kreatywności",
	"sidebar": "Panel boczny",
	"Sign in": "Zaloguj się",
	"Sign Out": "Wyloguj się",
	"Sign up": "Zarejestruj się",
	"Signing in": "Zalogowanie",
	"Source": "Źródło",
	"Speech recognition error: {{error}}": "Błąd rozpoznawania mowy: {{error}}",
	"Speech-to-Text Engine": "Silnik mowy na tekst",
	"SpeechRecognition API is not supported in this browser.": "API Rozpoznawania Mowy nie jest obsługiwane w tej przeglądarce.",
	"Stop Sequence": "Zatrzymaj sekwencję",
	"STT Settings": "Ustawienia STT",
	"Submit": "Zatwierdź",
	"Subtitle (e.g. about the Roman Empire)": "Podtytuł (np. o Imperium Rzymskim)",
	"Success": "Sukces",
	"Successfully updated.": "Pomyślnie zaktualizowano.",
	"Suggested": "Sugerowane",
	"Sync All": "Synchronizuj wszystko",
	"System": "System",
	"System Prompt": "Prompt systemowy",
	"Tags": "Tagi",
	"Tell us more:": "Powiedz nam więcej",
	"Temperature": "Temperatura",
	"Template": "Szablon",
	"Text Completion": "Uzupełnienie tekstu",
	"Text-to-Speech Engine": "Silnik tekstu na mowę",
	"Tfs Z": "Tfs Z",
	"Thanks for your feedback!": "Dzięki za informację zwrotną!",
	"The score should be a value between 0.0 (0%) and 1.0 (100%).": "Wynik powinien być wartością pomiędzy 0.0 (0%) a 1.0 (100%).",
	"Theme": "Motyw",
	"This ensures that your valuable conversations are securely saved to your backend database. Thank you!": "To zapewnia, że Twoje cenne rozmowy są bezpiecznie zapisywane w bazie danych backendowej. Dziękujemy!",
	"This setting does not sync across browsers or devices.": "To ustawienie nie synchronizuje się między przeglądarkami ani urządzeniami.",
	"Thorough explanation": "Dokładne wyjaśnienie",
	"Tip: Update multiple variable slots consecutively by pressing the tab key in the chat input after each replacement.": "Porada: Aktualizuj wiele zmiennych kolejno, naciskając klawisz tabulatora w polu wprowadzania czatu po każdej zmianie.",
	"Title": "Tytuł",
	"Title (e.g. Tell me a fun fact)": "Tytuł (np. Powiedz mi jakiś zabawny fakt)",
	"Title Auto-Generation": "Automatyczne generowanie tytułu",
	"Title cannot be an empty string.": "Tytuł nie może być pusty",
	"Title Generation Prompt": "Prompt generowania tytułu",
	"to": "do",
	"To access the available model names for downloading,": "Aby uzyskać dostęp do dostępnych nazw modeli do pobrania,",
	"To access the GGUF models available for downloading,": "Aby uzyskać dostęp do dostępnych modeli GGUF do pobrania,",
	"to chat input.": "do pola wprowadzania czatu.",
	"Today": "Dzisiaj",
	"Toggle settings": "Przełącz ustawienia",
	"Toggle sidebar": "Przełącz panel boczny",
	"Top K": "Najlepsze K",
	"Top P": "Najlepsze P",
	"Trouble accessing Ollama?": "Problemy z dostępem do Ollama?",
	"TTS Settings": "Ustawienia TTS",
	"Type Hugging Face Resolve (Download) URL": "Wprowadź adres URL do pobrania z Hugging Face",
	"Uh-oh! There was an issue connecting to {{provider}}.": "O nie! Wystąpił problem z połączeniem z {{provider}}.",
	"Unknown File Type '{{file_type}}', but accepting and treating as plain text": "Nieznany typ pliku '{{file_type}}', ale akceptowany i traktowany jako zwykły tekst",
	"Update and Copy Link": "Uaktualnij i skopiuj link",
	"Update password": "Aktualizacja hasła",
	"Upload a GGUF model": "Prześlij model GGUF",
	"Upload files": "Prześlij pliki",
	"Upload Progress": "Postęp przesyłania",
	"URL Mode": "Tryb adresu URL",
	"Use '#' in the prompt input to load and select your documents.": "Użyj '#' w polu wprowadzania polecenia, aby załadować i wybrać swoje dokumenty.",
	"Use Gravatar": "Użyj Gravatara",
	"Use Initials": "Użyj inicjałów",
	"user": "użytkownik",
	"User Permissions": "Uprawnienia użytkownika",
	"Users": "Użytkownicy",
	"Utilize": "Wykorzystaj",
	"Valid time units:": "Poprawne jednostki czasu:",
	"variable": "zmienna",
	"variable to have them replaced with clipboard content.": "zmienna która zostanie zastąpiona zawartością schowka.",
	"Version": "Wersja",
	"Warning: If you update or change your embedding model, you will need to re-import all documents.": "Uwaga: Jeśli uaktualnisz lub zmienisz model osadzania, będziesz musiał ponownie zaimportować wszystkie dokumenty.",
	"Web": "Sieć",
	"Web Loader Settings": "Ustawienia pobierania z sieci",
	"Web Params": "Parametry sieci",
	"Web Search Disabled": "",
	"Web Search Enabled": "",
	"Webhook URL": "URL webhook",
	"WebUI Add-ons": "Dodatki do interfejsu WebUI",
	"WebUI Settings": "Ustawienia interfejsu WebUI",
	"WebUI will make requests to": "Interfejs sieciowy będzie wysyłał żądania do",
	"What’s New in": "Co nowego w",
	"When history is turned off, new chats on this browser won't appear in your history on any of your devices.": "Kiedy historia jest wyłączona, nowe czaty na tej przeglądarce nie będą widoczne w historii na żadnym z twoich urządzeń.",
	"Whisper (Local)": "Whisper (Lokalnie)",
	"Workspace": "",
	"Write a prompt suggestion (e.g. Who are you?)": "Napisz sugestię do polecenia (np. Kim jesteś?)",
	"Write a summary in 50 words that summarizes [topic or keyword].": "Napisz podsumowanie w 50 słowach, które podsumowuje [temat lub słowo kluczowe].",
	"Yesterday": "Wczoraj",
	"You": "",
	"You have no archived conversations.": "Nie masz zarchiwizowanych rozmów.",
	"You have shared this chat": "Udostępniłeś ten czat",
	"You're a helpful assistant.": "Jesteś pomocnym asystentem.",
	"You're now logged in.": "Jesteś teraz zalogowany.",
	"Youtube": "Youtube",
	"Youtube Loader Settings": "Ustawienia pobierania z Youtube"
}<|MERGE_RESOLUTION|>--- conflicted
+++ resolved
@@ -70,10 +70,7 @@
 	"Change Password": "Zmień hasło",
 	"Chat": "Czat",
 	"Chat Bubble UI": "",
-<<<<<<< HEAD
-=======
 	"Chat direction": "",
->>>>>>> 009e85d5
 	"Chat History": "Historia czatu",
 	"Chat History is off for this browser.": "Historia czatu jest wyłączona dla tej przeglądarki.",
 	"Chats": "Czaty",
