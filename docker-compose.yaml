services:
  open-webui:
    build:
      context: ./
      dockerfile: Dockerfile
    container_name: open-webui-grants
    volumes:
      - ./backend:/app/backend
      - ./uos_grants:/app/uos_grants
      - ./src:/app/src
      - ./loaders:/app/loaders
    ports:
      - "80:8080"
    environment:
      DATABASE_URL: postgresql://postgres:postgres@postgres:5432/uos_grants
    env_file:
      - .env
    restart: unless-stopped

  postgres:
    image: postgres:15
    container_name: postgres-grants
    environment:
      POSTGRES_USER: postgres
      POSTGRES_PASSWORD: postgres
      POSTGRES_DB: uos_grants
    ports:
      - "5432:5432"
    volumes:
      - postgres_data:/var/lib/postgresql/data
    restart: unless-stopped
<<<<<<< HEAD
=======

  vectordb:
    image: pgvector/pgvector:pg16
    container_name: vectordb-grants
    environment:
      POSTGRES_USER: langchain
      POSTGRES_PASSWORD: langchain
      POSTGRES_DB: langchain
    ports:
      - "6024:5432"
    volumes:
      - vectordb:/var/lib/postgresql/data
    restart: unless-stopped
>>>>>>> f5341492

  neo4j:
    container_name: neo4j
    image: neo4j:latest
    ports:
      - 7474:7474
      - 7687:7687
    environment:
      - NEO4J_AUTH=neo4j/password
      - NEO4J_apoc_export_file_enabled=true
      - NEO4J_apoc_import_file_enabled=true
      - NEO4J_apoc_import_file_use__neo4j__config=true
      - NEO4J_PLUGINS=["apoc", "graph-data-science"]
    volumes:
      - ./neo4j_db/data:/data
      - ./neo4j_db/logs:/logs
      - ./neo4j_db/import:/var/lib/neo4j/import
      - ./neo4j_db/plugins:/plugins

volumes:
  postgres_data:<|MERGE_RESOLUTION|>--- conflicted
+++ resolved
@@ -29,22 +29,6 @@
     volumes:
       - postgres_data:/var/lib/postgresql/data
     restart: unless-stopped
-<<<<<<< HEAD
-=======
-
-  vectordb:
-    image: pgvector/pgvector:pg16
-    container_name: vectordb-grants
-    environment:
-      POSTGRES_USER: langchain
-      POSTGRES_PASSWORD: langchain
-      POSTGRES_DB: langchain
-    ports:
-      - "6024:5432"
-    volumes:
-      - vectordb:/var/lib/postgresql/data
-    restart: unless-stopped
->>>>>>> f5341492
 
   neo4j:
     container_name: neo4j
